--- conflicted
+++ resolved
@@ -134,11 +134,7 @@
         #[arg(short)]
         recursive: bool,
 
-<<<<<<< HEAD
-        /// Select tests based on tags
-=======
         /// Select tests to list based on tags
->>>>>>> 4ec0d9f7
         /// {n}By default, tests must match all given tags to be selected
         #[arg(short, long = "tag", name = "tag")]
         tags: Vec<String>,
