--- conflicted
+++ resolved
@@ -405,42 +405,8 @@
     pub body: serde_json::Value,
 }
 
-<<<<<<< HEAD
 impl ResponseResultData {
     pub async fn from_response(resp: hyper::Response<Body>) -> Option<ResponseResultData> {
-=======
-impl Default for ResultData {
-    fn default() -> Self {
-        Self {
-            headers: Vec::new(),
-            status: 0,
-            body: serde_json::Value::Null,
-        }
-    }
-}
-
-impl ResultData {
-    //Consider making get_body a static method that
-    //accepts the global vars. Passing the Definition seems wrong
-    pub fn from_request(
-        req: Option<ResponseDescriptor>,
-        td: &test::Definition,
-        state_variables: &HashMap<String, String>,
-        variables: &[Variable],
-        iteration: u32,
-    ) -> ResultData {
-        req.map(|r| ResultData {
-            headers: r.headers,
-            status: r.status.unwrap_or(0),
-            body: td
-                .get_body(&r.body, state_variables, variables, iteration)
-                .unwrap_or(serde_json::Value::Null),
-        })
-        .unwrap_or_default()
-    }
-
-    pub async fn from_response(resp: hyper::Response<Body>) -> Option<ResultData> {
->>>>>>> 4ec0d9f7
         debug!("Received response : {resp:?}");
 
         let response_status = resp.status();
@@ -495,13 +461,14 @@
     pub fn from_request(
         req: Option<ResponseDescriptor>,
         td: &test::Definition,
+        state_variables: &HashMap<String, String>,
         variables: &[Variable],
         iteration: u32,
     ) -> ExpectedResultData {
         req.map(|r| ExpectedResultData {
             headers: r.headers,
             status: r.status,
-            body: td.get_expected_request_body(&r.body, variables, iteration), //.unwrap_or(serde_json::Value::Null),
+            body: td.get_expected_request_body(&r.body, state_variables, variables, iteration), //.unwrap_or(serde_json::Value::Null),
         })
         .unwrap_or_default()
     }
@@ -1105,16 +1072,12 @@
             &td.variables,
         );
         let req_headers = td.get_setup_request_headers(iteration);
-<<<<<<< HEAD
-        let req_body = td.get_request_body(&setup.request.body, &td.variables, iteration);
-=======
-        let req_body = td.get_body(
+        let req_body = td.get_request_body(
             &setup.request.body,
             &state.variables,
             &td.variables,
             iteration,
         );
->>>>>>> 4ec0d9f7
 
         let resolved_request = test::definition::ResolvedRequest::new(
             req_url.clone(),
@@ -1125,18 +1088,13 @@
 
         debug!("executing setup stage: {}", req_url);
 
-<<<<<<< HEAD
-        let expected =
-            ExpectedResultData::from_request(setup.response.clone(), td, &td.variables, iteration);
-=======
-        let expected = ResultData::from_request(
+        let expected = ExpectedResultData::from_request(
             setup.response.clone(),
             td,
             &state.variables,
             &td.variables,
             iteration,
         );
->>>>>>> 4ec0d9f7
         let start_time = Instant::now();
         let req_response = process_request(state, resolved_request).await?;
         let runtime = start_time.elapsed().as_millis() as u32;
@@ -1229,12 +1187,8 @@
                 &td.variables,
             );
             let success_headers = td.get_headers(&onsuccess.headers, iteration);
-<<<<<<< HEAD
-            let success_body = td.get_request_body(&onsuccess.body, &td.variables, iteration);
-=======
             let success_body =
-                td.get_body(&onsuccess.body, &state.variables, &td.variables, iteration);
->>>>>>> 4ec0d9f7
+                td.get_request_body(&onsuccess.body, &state.variables, &td.variables, iteration);
             let resolved_request = test::definition::ResolvedRequest::new(
                 success_url.clone(),
                 success_method.clone(),
@@ -1242,12 +1196,13 @@
                 success_body.clone(),
             );
 
-<<<<<<< HEAD
-            let expected = ExpectedResultData::from_request(None, td, &td.variables, iteration);
-=======
-            let expected =
-                ResultData::from_request(None, td, &state.variables, &td.variables, iteration);
->>>>>>> 4ec0d9f7
+            let expected = ExpectedResultData::from_request(
+                None,
+                td,
+                &state.variables,
+                &td.variables,
+                iteration,
+            );
             let start_time = Instant::now();
             let req_response = process_request(state, resolved_request).await?;
             let runtime = start_time.elapsed().as_millis() as u32;
@@ -1294,11 +1249,8 @@
             &td.variables,
         );
         let failure_headers = td.get_headers(&onfailure.headers, iteration);
-<<<<<<< HEAD
-        let failure_body = td.get_request_body(&onfailure.body, &td.variables, iteration);
-=======
-        let failure_body = td.get_body(&onfailure.body, &state.variables, &td.variables, iteration);
->>>>>>> 4ec0d9f7
+        let failure_body =
+            td.get_request_body(&onfailure.body, &state.variables, &td.variables, iteration);
         let resolved_request = test::definition::ResolvedRequest::new(
             failure_url.clone(),
             failure_method.clone(),
@@ -1306,12 +1258,8 @@
             failure_body.clone(),
         );
 
-<<<<<<< HEAD
-        let expected = ExpectedResultData::from_request(None, td, &td.variables, iteration);
-=======
         let expected =
-            ResultData::from_request(None, td, &state.variables, &td.variables, iteration);
->>>>>>> 4ec0d9f7
+            ExpectedResultData::from_request(None, td, &state.variables, &td.variables, iteration);
         let start_time = Instant::now();
         let req_response = process_request(state, resolved_request).await?;
         let runtime = start_time.elapsed().as_millis() as u32;
@@ -1359,11 +1307,8 @@
             &td.variables,
         );
         let req_headers = td.get_cleanup_request_headers(iteration);
-<<<<<<< HEAD
-        let req_body = td.get_request_body(&request.body, &td.variables, iteration);
-=======
-        let req_body = td.get_body(&request.body, &state.variables, &td.variables, iteration);
->>>>>>> 4ec0d9f7
+        let req_body =
+            td.get_request_body(&request.body, &state.variables, &td.variables, iteration);
         let resolved_request = test::definition::ResolvedRequest::new(
             req_url.clone(),
             req_method.clone(),
@@ -1371,12 +1316,8 @@
             req_body.clone(),
         );
 
-<<<<<<< HEAD
-        let expected = ExpectedResultData::from_request(None, td, &td.variables, iteration);
-=======
         let expected =
-            ResultData::from_request(None, td, &state.variables, &td.variables, iteration);
->>>>>>> 4ec0d9f7
+            ExpectedResultData::from_request(None, td, &state.variables, &td.variables, iteration);
         let start_time = Instant::now();
         let req_response = process_request(state, resolved_request).await?;
         let runtime = start_time.elapsed().as_millis() as u32;
@@ -1695,16 +1636,12 @@
             &td.variables,
         );
         let setup_headers = td.get_setup_request_headers(iteration);
-<<<<<<< HEAD
-        let setup_body = td.get_request_body(&setup.request.body, &td.variables, iteration);
-=======
-        let setup_body = td.get_body(
+        let setup_body = td.get_request_body(
             &setup.request.body,
             &state.variables,
             &td.variables,
             iteration,
         );
->>>>>>> 4ec0d9f7
         info!("setup: {} {}\n", setup_method, setup_url);
         if !setup_headers.is_empty() {
             info!("setup_headers:\n");
@@ -1921,12 +1858,8 @@
             &td.variables,
         );
         let onsuccess_headers = td.get_setup_request_headers(iteration);
-<<<<<<< HEAD
-        let onsuccess_body = td.get_request_body(&onsuccess.body, &td.variables, iteration);
-=======
         let onsuccess_body =
-            td.get_body(&onsuccess.body, &state.variables, &td.variables, iteration);
->>>>>>> 4ec0d9f7
+            td.get_request_body(&onsuccess.body, &state.variables, &td.variables, iteration);
         info!("onsuccess: {} {}\n", onsuccess_method, onsuccess_url);
         if !onsuccess_headers.is_empty() {
             info!("onsuccess_headers:\n");
@@ -1951,12 +1884,8 @@
             &td.variables,
         );
         let onfailure_headers = td.get_setup_request_headers(iteration);
-<<<<<<< HEAD
-        let onfailure_body = td.get_request_body(&onfailure.body, &td.variables, iteration);
-=======
         let onfailure_body =
-            td.get_body(&onfailure.body, &state.variables, &td.variables, iteration);
->>>>>>> 4ec0d9f7
+            td.get_request_body(&onfailure.body, &state.variables, &td.variables, iteration);
         info!("onfailure: {} {}\n", onfailure_method, onfailure_url);
         if !onfailure_headers.is_empty() {
             info!("onfailure_headers:\n");
@@ -1981,11 +1910,8 @@
             &td.variables,
         );
         let cleanup_headers = td.get_setup_request_headers(iteration);
-<<<<<<< HEAD
-        let cleanup_body = td.get_request_body(&request.body, &td.variables, iteration);
-=======
-        let cleanup_body = td.get_body(&request.body, &state.variables, &td.variables, iteration);
->>>>>>> 4ec0d9f7
+        let cleanup_body =
+            td.get_request_body(&request.body, &state.variables, &td.variables, iteration);
         info!("cleanup: {} {}\n", cleanup_method, cleanup_url);
         if !cleanup_headers.is_empty() {
             info!("cleanup_headers:\n");
@@ -2324,12 +2250,16 @@
 
     #[test]
     fn http_request_from_test_spec_post() {
-        let mut state = State{
+        let mut state = State {
             variables: HashMap::new(),
             cookies: HashMap::new(),
         };
-        state.variables.insert("MY_VARIABLE".to_string(), "foo".to_string());
-        state.variables.insert("MY_VARIABLE2".to_string(), "bar".to_string());
+        state
+            .variables
+            .insert("MY_VARIABLE".to_string(), "foo".to_string());
+        state
+            .variables
+            .insert("MY_VARIABLE2".to_string(), "bar".to_string());
 
         let body = serde_json::json!({ "an": "object" });
         let res = http_request_from_test_spec(
