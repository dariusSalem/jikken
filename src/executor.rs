use crate::config;
use crate::errors::TestFailure;
use crate::json::extractor::extract_json;
use crate::json::filter::filter_json;
use crate::telemetry;
use crate::test;
use crate::test::definition::ResponseDescriptor;
use crate::test::http;
use crate::test::Definition;
use crate::test::{definition, validation};
use crate::TagMode;
use hyper::header::HeaderValue;
use hyper::{body, Body, Client, Request};
use hyper_tls::HttpsConnector;
use log::{debug, error, info, trace};
use serde::Serialize;
use serde_json::Value;
use std::collections::{HashMap, HashSet};
use std::env::var;
use std::error::Error;
use std::fmt;
use std::ops::Deref;
use std::time::Instant;
use std::vec;
use url::Url;

pub struct Report {
    pub run: u16,
    pub passed: u16,
    pub failed: u16,
}

pub struct TestResult {
    pub test_name: String,
    pub iteration_results: Vec<Result<(bool, Vec<StageResult>), Box<dyn Error + Send + Sync>>>,
}

pub struct ExecutionResult {
    //Elapsed Time?
    //Start Time?
    pub test_results: Vec<TestResult>,
}

struct FormattedExecutionResult(String);

impl fmt::Display for FormattedExecutionResult {
    fn fmt(&self, f: &mut fmt::Formatter<'_>) -> fmt::Result {
        write!(f, "{}", self.0)
    }
}

trait ExecutionResultFormatter {
    fn format(&self, res: &ExecutionResult) -> FormattedExecutionResult;
}

struct JunitResultFormatter;

//Find a way to
//Treat it more like an accumulator for more efficient generation
//of multiple formats
impl ExecutionResultFormatter for JunitResultFormatter {
    fn format(&self, res: &ExecutionResult) -> FormattedExecutionResult {
        let mut lines: Vec<String> = Vec::new();

        lines.push(r#"<?xml version="1.0" encoding="UTF-8"?>"#.to_string());
        lines.push(r#"<testsuites>"#.to_string());
        for test in res.test_results.iter() {
            lines.push(format!(r#"<testsuite name="{}">"#, test.test_name));
            for (it_num, it) in test.iteration_results.iter().enumerate() {
                let test_iteration_name =
                    format!("{}.Iterations.{}", test.test_name.as_str(), it_num + 1);
                lines.push(format!(
                    r#"<testsuite name="{}">"#,
                    test_iteration_name.as_str(),
                ));

                match &it {
                    Ok((_passed, stage_results)) => {
                        for (stage_number, stage_result) in stage_results.iter().enumerate() {
                            if stage_result.status == TestStatus::Passed {
                                lines.push(format!(
                                    r#"<testcase name="stage_{}" classname="{}"/>"#,
                                    stage_number + 1,
                                    test_iteration_name.as_str()
                                ));
                            } else {
                                lines.push(format!(
                                    r#"<testcase name="stage_{}" classname="{}">"#,
                                    stage_number + 1,
                                    test_iteration_name.as_str()
                                ));

                                lines.push(
                                    r#"<failure message="Assertion error message" type="AssertionError"/>"#.to_string()
                                );

                                lines.push(r#"</testcase>"#.to_string());
                            }
                        }
                    }
                    Err(_) => {
                        lines
                            .push(r#"<testcase name="Initial" classname="Initial" />"#.to_string());
                    }
                }

                lines.push("</testsuite>".to_string());
            }
            lines.push("</testsuite>".to_string());
        }
        lines.push("</testsuites>".to_string());

        return FormattedExecutionResult {
            0: lines.join("\n"),
        };
    }
}

trait ExecutionResultReporter {
    fn report(&self, res: &FormattedExecutionResult);
}

struct ConsoleReporter;

impl ExecutionResultReporter for ConsoleReporter {
    fn report(&self, res: &FormattedExecutionResult) {
        print!("{res}\n");
    }
}

trait ExecutionPolicy {
    fn name(&self) -> String;
    async fn execute(
        &mut self,
        state: &mut State,
        telemtry: &Option<telemetry::Session>,
        test: &test::Definition,
        iteration: u32,
    ) -> Result<(bool, Vec<StageResult>), Box<dyn Error + Send + Sync>>;
}

struct DryRunExecutionPolicy;

impl ExecutionPolicy for DryRunExecutionPolicy {
    fn name(&self) -> String {
        "Dry Run".to_string()
    }

    async fn execute(
        &mut self,
        state: &mut State,
        _telemtry: &Option<telemetry::Session>,
        test: &test::Definition,
        iteration: u32,
    ) -> Result<(bool, Vec<StageResult>), Box<dyn Error + Send + Sync>> {
        dry_run(&state, &test, iteration)
            .await
            .map(|passed| (passed, vec![] as Vec<StageResult>))
    }
}

struct ActualRunExecutionPolicy;

impl ExecutionPolicy for ActualRunExecutionPolicy {
    fn name(&self) -> String {
        "Running".to_string()
    }

    async fn execute(
        &mut self,
        state: &mut State,
        telemtry: &Option<telemetry::Session>,
        test: &test::Definition,
        iteration: u32,
    ) -> Result<(bool, Vec<StageResult>), Box<dyn Error + Send + Sync>> {
        let telemetry_test = if let Some(s) = &telemtry {
            match telemetry::create_test(s, &test).await {
                Ok(t) => Some(t),
                Err(e) => {
                    debug!("telemetry failed: {}", e);
                    None
                }
            }
        } else {
            None
        };

        run(state, &test, iteration, telemetry_test).await
    }
}

struct FailurePolicy<T: ExecutionPolicy> {
    wrapped_policy: T,
    fail_fast: bool,
    failed: bool,
}

impl<T: ExecutionPolicy> FailurePolicy<T> {
    fn new(policy: T, fast_failure: bool) -> FailurePolicy<T> {
        FailurePolicy {
            wrapped_policy: policy,
            fail_fast: fast_failure,
            failed: false,
        }
    }
}

impl<T: ExecutionPolicy> ExecutionPolicy for FailurePolicy<T> {
    fn name(&self) -> String {
        self.wrapped_policy.name()
    }

    async fn execute(
        &mut self,
        state: &mut State,
        telemtry: &Option<telemetry::Session>,
        test: &test::Definition,
        iteration: u32,
    ) -> Result<(bool, Vec<StageResult>), Box<dyn Error + Send + Sync>> {
        if self.failed && self.fail_fast {
            return Err(Box::from("Not ran due to failure policy".to_string()));
        }
        let ret = self
            .wrapped_policy
            .execute(state, telemtry, &test, iteration)
            .await;
        let passed = ret.as_ref().map(|(passed, _)| *passed).unwrap_or_default();
        self.failed = !passed;
        return ret;
    }
}

async fn run_tests<T: ExecutionPolicy>(
    tests: Vec<Vec<test::Definition>>,
    telemetry: Option<telemetry::Session>,
    mut exec_policy: T,
) -> Vec<TestResult> {
    let flattened_tests: Vec<test::Definition> = tests.into_iter().flatten().collect();
    let total_count = flattened_tests.len();
    let mut results: Vec<TestResult> = Vec::new();

    let mut state = State {
        variables: HashMap::new(),
    };
    let start_time = Instant::now();

<<<<<<< HEAD
    for (i, test) in tests.into_iter().flatten().enumerate() {
=======
    for (i, test) in flattened_tests.into_iter().enumerate() {
>>>>>>> abf53959
        let mut test_result: Vec<Result<(bool, Vec<StageResult>), Box<dyn Error + Send + Sync>>> =
            Vec::new();
        let test_name = test.name.clone().unwrap_or(format!("Test{}", i + 1));
        for iteration in 0..test.iterate {
            info!(
                "{} Test ({}\\{}) `{}` Iteration({}\\{})...",
                exec_policy.name(),
                i + 1,
                total_count,
                &test_name,
                iteration + 1,
                test.iterate,
            );

            let result = exec_policy
                .execute(&mut state, &telemetry, &test, iteration)
                .await;

            match &result {
                Ok(p) => {
                    if p.0 {
                        info!("\x1b[32mPASSED\x1b[0m\n");
                    } else {
                        info!("\x1b[31mFAILED\x1b[0m\n");
                    }
                }
                Err(e) => {
                    info!("\x1b[31mFAILED\x1b[0m\n");
                    error!("{}", e);
                }
            }

            test_result.push(result);
        }
        results.push(TestResult {
            test_name: test_name,
            iteration_results: test_result,
        });
    }

    let runtime = start_time.elapsed().as_millis() as u32;

    if let Some(s) = &telemetry {
        _ = telemetry::complete_session(s, runtime, 1).await;
    }

    return results;
}

struct State {
    variables: HashMap<String, String>,
}

#[derive(PartialEq, Eq, Clone)]
pub enum StageType {
    Setup = 1,
    Normal = 2,
    Cleanup = 3,
}

#[derive(PartialEq, Eq, Clone)]
pub enum TestStatus {
    Passed = 1,
    Failed = 2,
}

#[derive(Clone, Serialize)]
pub struct ResultData {
    headers: Vec<http::Header>,
    status: u16,
    body: serde_json::Value,
}

impl Default for ResultData {
    fn default() -> Self {
        Self {
            headers: Vec::new(),
            status: 0,
            body: serde_json::Value::Null,
        }
    }
}

impl ResultData {
    pub fn from_request(req: Option<ResponseDescriptor>) -> ResultData {
        if let Some(r) = req {
            return ResultData {
                headers: r.headers,
                status: r.status.unwrap_or(0),
                body: r.body.map_or(serde_json::Value::Null, |b| b.data),
            };
        }

        ResultData::default()
    }

    pub async fn from_response(resp: hyper::Response<Body>) -> Option<ResultData> {
        let response_status = resp.status();
        // TODO: We'll have to revisit this to support non-ASCII headers
        let headers = resp
            .headers()
            .iter()
            .map(|h| http::Header::new(h.0.to_string(), h.1.to_str().unwrap_or("").to_string()))
            .collect();
        let (_, body) = resp.into_parts();
        let response_bytes = body::to_bytes(body).await;

        match response_bytes {
            Ok(resp_data) => match serde_json::from_slice(resp_data.as_ref()) {
                Ok(data) => Some(ResultData {
                    headers,
                    status: response_status.as_u16(),
                    body: data,
                }),
                Err(e) => {
                    // TODO: add support for non JSON responses
                    debug!("response is not valid JSON data: {}", e);
                    debug!("{}", std::str::from_utf8(&resp_data).unwrap_or(""));
                    Some(ResultData {
                        headers,
                        status: response_status.as_u16(),
                        body: serde_json::Value::Null,
                    })
                }
            },
            Err(e) => {
                error!("unable to get response bytes: {}", e);
                None
            }
        }
    }
}

#[derive(Clone, Serialize)]
pub struct RequestDetails {
    headers: Vec<http::Header>,
    url: String,
    method: http::Method,
    body: serde_json::Value,
}

#[derive(Clone, Serialize)]
pub struct ResultDetails {
    request: RequestDetails,
    expected: ResultData,
    actual: Option<ResultData>,
    compare_request: Option<RequestDetails>,
    compare_actual: Option<ResultData>,
}

#[derive(Clone)]
pub struct StageResult {
    pub stage: u32,
    pub stage_type: StageType,
    pub runtime: u32,
    pub status: TestStatus,
    pub details: ResultDetails,
}

fn load_test_from_path(filename: &String) -> Option<test::File> {
    let load_result = test::file::load(filename);
    return match load_result {
        Ok(file) => Some(file),
        Err(e) => {
            error!("unable to load test file ({}) data: {}", filename, e);
            None
        }
    };
}

fn validate_test_file(
    test_file: test::File,
    global_variables: &Vec<test::Variable>,
) -> Option<test::Definition> {
    let name = test_file
        .name
        .clone()
        .unwrap_or_else(|| test_file.filename.clone());
    let res = validation::validate_file(test_file, &global_variables);
    return match res {
        Ok(file) => Some(file),
        Err(e) => {
            error!("test ({}) failed validation: {}", name, e);
            None
        }
    };
}

//consider using a set for tags and leverage set operations
//insted of raw loops
fn ignored_due_to_tag_filter(
    test_definition: &test::Definition,
    tags: &Vec<String>,
    tag_mode: &TagMode,
) -> bool {
    let test_name = test_definition
        .name
        .clone()
        .unwrap_or("UKNOWN_NAME".to_string());

    match tag_mode {
        TagMode::OR => {
            for t in tags.iter() {
                if test_definition.tags.contains(t) {
                    return false;
                }
            }

            debug!(
                "test `{}` doesn't match any tags: {}",
                test_name,
                tags.join(", ")
            );
            return true;
        }
        TagMode::AND => {
            for t in tags.iter() {
                if !test_definition.tags.contains(t) {
                    debug!("test `{}` is missing tag: {}", test_name, t);
                    return true;
                }
            }
            return false;
        }
    }
}

fn schedule_impl(
    graph: &HashMap<String, HashSet<String>>,
    scheduled_nodes: &HashSet<String>,
) -> HashSet<String> {
    let mut ignore: HashSet<String> = HashSet::new();
    ignore.clone_from(&scheduled_nodes);

    //Is there a way to do in 1 iteration?
    graph
        .iter()
        .filter(|(node, _)| !scheduled_nodes.contains(*node))
        .for_each(|(_, edges)| {
            edges.iter().for_each(|e| _ = ignore.insert(e.clone()));
        });
    return graph
        .keys()
        .filter(|s| !ignore.contains(*s))
        .map(|s| s.clone())
        .collect();
}

fn construct_test_execution_graph_v2(
    tests_to_run: Vec<test::Definition>,
    tests_to_ignore: Vec<test::Definition>,
) -> Vec<Vec<Definition>> {
    let tests_by_id: HashMap<String, test::Definition> = tests_to_run
        .clone()
        .into_iter()
        .chain(tests_to_ignore.into_iter())
        .map(|td| (td.name.clone().unwrap_or(td.id.clone()), td))
        .collect();

    trace!("determine test execution order based on dependency graph");

    //Nodes are IDs ; Directed edges imply ordering; i.e. A -> B; B depends on A
    let mut graph: HashMap<String, HashSet<String>> = HashMap::new();
    tests_to_run
        .iter()
        .map(|td| (td.name.clone().unwrap_or(td.id.clone()), td))
        .for_each(|(name, definition)| {
            match definition.requires.as_ref() {
                Some(req) => {
                    if !tests_by_id.contains_key(req) {
                        return;
                    }

                    if let Some(edges) = graph.get_mut(req) {
                        edges.insert(name.clone());
                    } else {
                        graph.insert(req.clone(), HashSet::from([name.clone()]));
                    }
                }
                None => {}
            }

            if !graph.contains_key(&name) {
                graph.insert(name.clone(), HashSet::new());
            }
        });

    let mut jobs: Vec<HashSet<String>> = Vec::new();
    let mut scheduled_nodes: HashSet<String> = HashSet::new();
    while graph.len() != scheduled_nodes.len() {
        let job = schedule_impl(&graph, &scheduled_nodes);
        job.iter()
            .for_each(|n| _ = scheduled_nodes.insert(n.clone()));
        jobs.push(job);
    }

    let job_definitions: Vec<Vec<Definition>> = jobs
        .into_iter()
        .map(|hs| {
            hs.into_iter()
                .map(|id| tests_by_id.get(&id).unwrap().clone())
                .collect::<Vec<Definition>>()
        })
        .collect();

    for (count, job) in job_definitions.iter().enumerate() {
        trace!(
            "Job {count}, Tests: {}",
            job.iter().fold("".to_string(), |acc, x| format!(
                "{},{}",
                acc,
                x.name.as_ref().unwrap_or(&x.id)
            ))
        )
    }

    return job_definitions;
}

pub async fn execute_tests(
    config: config::Config,
    files: Vec<String>,
    mode_dryrun: bool,
    tags: Vec<String>,
    tag_mode: TagMode,
    cli_args: Box<serde_json::Value>,
) -> Report {
    let global_variables = config.generate_global_variables();
    let mut tests_to_ignore: Vec<test::Definition> = Vec::new();
    let tests_to_run: Vec<test::Definition> = files
        .iter()
        .filter_map(load_test_from_path)
        .filter_map(|f| validate_test_file(f, &global_variables))
        .filter_map(|f| {
            if !ignored_due_to_tag_filter(&f, &tags, &tag_mode) {
                Some(f)
            } else {
                tests_to_ignore.push(f);
                None
            }
        })
        .collect();

    if !tests_to_ignore.is_empty() {
        trace!("filtering out tests which don't match the tag pattern")
    }

    trace!("determine test execution order based on dependency graph");

    let tests_to_run_with_dependencies =
        construct_test_execution_graph_v2(tests_to_run.clone(), tests_to_ignore.clone());

    let total_tests = tests_to_run_with_dependencies
        .iter()
        .fold(0, |acc, x| acc + x.len());

    let mut session: Option<telemetry::Session> = None;

    if !mode_dryrun {
        if let Some(token) = &config.settings.api_key {
            if let Ok(t) = uuid::Uuid::parse_str(token) {
                match telemetry::create_session(t, total_tests as u32, cli_args, &config).await {
                    Ok(sess) => {
                        session = Some(sess);
                    }
                    Err(e) => {
                        debug!("telemetry failed: {}", e);
                    }
                }
            } else {
                debug!("invalid api token: {}", &token);
            }
        }
    }

    let results: Vec<TestResult> = if mode_dryrun {
        run_tests(
            tests_to_run_with_dependencies,
            session,
            FailurePolicy::new(DryRunExecutionPolicy, config.settings.continue_on_failure),
        )
        .await
    } else {
        run_tests(
            tests_to_run_with_dependencies,
            session,
            FailurePolicy::new(
                ActualRunExecutionPolicy,
                config.settings.continue_on_failure,
            ),
        )
        .await
    };

    let execution_res = ExecutionResult {
        test_results: results,
    };
    /*
            TODO : integrate this kind of behavior once CLI args
            are formulated:
            let summary = JunitResultFormatter.format(&execution_res);
            ConsoleReporter.report(&summary);
    */
    let run = execution_res.test_results.len();
    let totals = execution_res
        .test_results
        .into_iter()
        .map(|tr| tr.iteration_results)
        .flatten()
        .fold((0, 0), |(passed, failed), result| {
            let fail = result.is_err() || !result.unwrap().0;
            return (passed + 1 * (!fail as u16), failed + 1 * fail as u16);
        });

    return Report {
        failed: totals.1,
        passed: totals.0,
        run: run as u16,
    };
}

async fn run(
    state: &mut State,
    td: &test::Definition,
    iteration: u32,
    test: Option<telemetry::Test>,
) -> Result<(bool, Vec<StageResult>), Box<dyn Error + Send + Sync>> {
    let mut results = Vec::new();
    let mut setup_result = validate_setup(state, td, iteration).await?;

    if let Some(test_telemetry) = &test {
        if !setup_result.1.is_empty() {
            let telemetry_result =
                telemetry::complete_stage(test_telemetry, iteration, &setup_result.1[0]).await;
            if let Err(e) = telemetry_result {
                debug!("telemetry stage completion failed: {}", e);
            }
        }
    }
    results.append(&mut setup_result.1);
    let mut success = setup_result.0;

    if success {
        let td_results = validate_td(state, td, iteration, test.clone()).await;

        match td_results {
            Ok(mut r) => {
                results.append(&mut r.1);
                success = r.0;
            }
            Err(e) => {
                trace!("td validation error: {}", e);
                success = false;
            }
        }

        let cleanup_result = run_cleanup(state, td, iteration, success, results.len() as u32).await;
        match cleanup_result {
            Ok(mut r) => {
                if let Some(test_telemetry) = &test {
                    for result in r.1.iter() {
                        let telemetry_result =
                            telemetry::complete_stage(test_telemetry, iteration, result).await;
                        if let Err(e) = telemetry_result {
                            debug!("telemetry stage completion failed: {}", e);
                        }
                    }
                }
                results.append(&mut r.1);
                success &= r.0;
            }
            Err(e) => {
                trace!("cleanup validation error: {}", e);
                success = false;
            }
        }
    }

    Ok((success, results))
}

async fn dry_run(
    state: &State,
    td: &test::Definition,
    iteration: u32,
) -> Result<bool, Box<dyn Error + Send + Sync>> {
    validate_dry_run(state, td, iteration)
}

fn validate_body(
    actual: &Value,
    expected: &Value,
    ignore: &[String],
) -> Result<bool, Box<dyn Error + Send + Sync>> {
    trace!("validating response body");
    let mut modified_actual = actual.clone();
    let mut modified_expected = expected.clone();

    // TODO: make this more efficient, with a single pass filter
    for path in ignore.iter() {
        trace!("stripping path({}) from response", path);
        modified_actual = filter_json(path, 0, modified_actual)?;
        modified_expected = filter_json(path, 0, modified_expected)?;
    }

    trace!("compare json");
    let r = modified_actual == modified_expected;

    if !r {
        let result = assert_json_diff::assert_json_matches_no_panic(
            &modified_actual,
            &modified_expected,
            assert_json_diff::Config::new(assert_json_diff::CompareMode::Strict),
        );
        match result {
            Ok(_) => {
                return Err(Box::from(TestFailure {
                    reason: "response body doesn't match".to_string(),
                }));
            }
            Err(msg) => {
                return Err(Box::from(TestFailure {
                    reason: format!("response body doesn't match\n{}", msg),
                }));
            }
        }
    }

    Ok(r)
}

async fn validate_td(
    state: &mut State,
    td: &test::Definition,
    iteration: u32,
    test: Option<telemetry::Test>,
) -> Result<(bool, Vec<StageResult>), Box<dyn Error + Send + Sync>> {
    let mut results = Vec::new();

    for (stage_index, stage) in td.stages.iter().enumerate() {
        let stage_result = validate_stage(state, td, stage, stage_index, iteration).await?;

        if let Some(test_telemetry) = &test {
            let telemetry_result =
                telemetry::complete_stage(test_telemetry, iteration, &stage_result).await;
            if let Err(e) = telemetry_result {
                debug!("telemetry stage completion failed: {}", e);
            }
        }

        let failed = stage_result.status == TestStatus::Failed;
        results.push(stage_result);

        if failed {
            return Ok((false, results));
        }
    }

    Ok((true, results))
}

fn process_response(
    stage: u32,
    stage_type: StageType,
    runtime: u32,
    details: ResultDetails,
    ignore_body: &[String],
) -> StageResult {
    let mut result = StageResult {
        stage,
        stage_type,
        runtime,
        details: details.clone(),
        status: TestStatus::Passed,
    };

    if let Some(resp) = &details.actual {
        let header_match = if !details.expected.headers.is_empty() {
            // compare headers
            trace!("validating headers");
            true
        } else {
            true
        };

        let status_match = if details.expected.status > 0 {
            trace!("validating status codes");
            details.expected.status == resp.status
        } else {
            true
        };

        let body_match = if details.expected.body != serde_json::Value::Null {
            trace!("validating body");
            let body_result = validate_body(&resp.body, &details.expected.body, ignore_body);
            match body_result {
                Ok(passed) => passed,
                Err(e) => {
                    error!("{}", e);
                    false
                }
            }
        } else {
            true
        };

        let mut status_compare_match = true;
        let mut body_compare_match = true;

        if let Some(compare) = &details.compare_actual {
            trace!("validating compare status");
            status_compare_match = compare.status == resp.status;

            trace!("validating compare body");
            let body_result = validate_body(&resp.body, &compare.body, ignore_body);
            body_compare_match = match body_result {
                Ok(passed) => passed,
                Err(e) => {
                    error!("{}", e);
                    false
                }
            };
        }

        if !header_match
            || !status_match
            || !body_match
            || !status_compare_match
            || !body_compare_match
        {
            result.status = TestStatus::Failed;
        }
    } else if !details.expected.headers.is_empty()
        || details.expected.status > 0
        || details.expected.body != serde_json::Value::Null
    {
        // failed
        result.status = TestStatus::Failed;
    }

    result
}

async fn validate_setup(
    state: &mut State,
    td: &test::Definition,
    iteration: u32,
) -> Result<(bool, Vec<StageResult>), Box<dyn Error + Send + Sync>> {
    if let Some(setup) = &td.setup {
        let req_method = setup.request.method.as_method();
        let req_url = td.get_url(
            iteration,
            &setup.request.url,
            &setup.request.params,
            &td.variables,
        );
        let req_headers = td.get_setup_request_headers(iteration);
        let req_body = td.get_body(&setup.request, &td.variables, iteration);

        let resolved_request = test::definition::ResolvedRequest::new(
            req_url.clone(),
            req_method.clone(),
            req_headers.clone(),
            req_body.clone(),
        );

        debug!("executing setup stage: {}", req_url);

        let expected = ResultData::from_request(setup.response.clone());
        let start_time = Instant::now();
        let req_response = process_request(state, resolved_request).await?;
        let runtime = start_time.elapsed().as_millis() as u32;
        let actual = ResultData::from_response(req_response).await;

        let request = RequestDetails {
            headers: req_headers
                .iter()
                .map(|h| http::Header::new(h.0.clone(), h.1.clone()))
                .collect(),
            url: req_url.to_string(),
            method: req_method,
            body: req_body.unwrap_or(serde_json::Value::Null),
        };

        let details = ResultDetails {
            request,
            expected,
            actual,
            compare_request: None,
            compare_actual: None,
        };

        let result = process_response(
            0,
            StageType::Setup,
            runtime,
            details,
            &setup.response.clone().map_or(Vec::new(), |r| r.ignore),
        );

        // extract variables and add them to the state
        if let Some(r) = &setup.response {
            if let Some(a) = &result.details.actual {
                for v in &r.extract {
                    match extract_json(&v.field, 0, a.body.clone()) {
                        Ok(result) => {
                            let converted_result = match result {
                                serde_json::Value::Bool(b) => b.to_string(),
                                serde_json::Value::Number(n) => n.to_string(),
                                serde_json::Value::String(s) => s.to_string(),
                                _ => "".to_string(),
                            };
                            state.variables.insert(v.name.clone(), converted_result);
                        }
                        Err(error) => {
                            error!("no json result found: {}", error);
                        }
                    }
                }
            }
        }

        return Ok((result.status == TestStatus::Passed, vec![result]));
    }

    Ok((true, Vec::new()))
}

async fn run_cleanup(
    state: &mut State,
    td: &test::Definition,
    iteration: u32,
    succeeded: bool,
    stage_count: u32,
) -> Result<(bool, Vec<StageResult>), Box<dyn Error + Send + Sync>> {
    let mut results = Vec::new();
    let mut counter = stage_count;

    if td.cleanup.always.is_some()
        || td.cleanup.onsuccess.is_some()
        || td.cleanup.onfailure.is_some()
    {
        debug!("running test cleanup");
    } else {
        return Ok((true, results));
    }

    if succeeded {
        if let Some(onsuccess) = &td.cleanup.onsuccess {
            debug!("execute onsuccess request");
            let success_method = onsuccess.method.as_method();
            let success_url =
                &td.get_url(iteration, &onsuccess.url, &onsuccess.params, &td.variables);
            let success_headers = td.get_headers(&onsuccess.headers, iteration);
            let success_body = td.get_body(onsuccess, &td.variables, iteration);
            let resolved_request = test::definition::ResolvedRequest::new(
                success_url.clone(),
                success_method.clone(),
                success_headers.clone(),
                success_body.clone(),
            );

            let expected = ResultData::from_request(None);
            let start_time = Instant::now();
            let req_response = process_request(state, resolved_request).await?;
            let runtime = start_time.elapsed().as_millis() as u32;
            let actual = ResultData::from_response(req_response).await;

            let request = RequestDetails {
                headers: success_headers
                    .iter()
                    .map(|h| http::Header::new(h.0.clone(), h.1.clone()))
                    .collect(),
                url: success_url.to_string(),
                method: success_method,
                body: success_body.unwrap_or(serde_json::Value::Null),
            };

            let details = ResultDetails {
                request,
                expected,
                actual,
                compare_request: None,
                compare_actual: None,
            };

            let result =
                process_response(counter, StageType::Cleanup, runtime, details, &Vec::new());
            counter += 1;
            results.push(result);
        }
    } else if let Some(onfailure) = &td.cleanup.onfailure {
        debug!("execute onfailure request");
        let failure_method = onfailure.method.as_method();
        let failure_url = &td.get_url(iteration, &onfailure.url, &onfailure.params, &td.variables);
        let failure_headers = td.get_headers(&onfailure.headers, iteration);
        let failure_body = td.get_body(onfailure, &td.variables, iteration);
        let resolved_request = test::definition::ResolvedRequest::new(
            failure_url.clone(),
            failure_method.clone(),
            failure_headers.clone(),
            failure_body.clone(),
        );

        let expected = ResultData::from_request(None);
        let start_time = Instant::now();
        let req_response = process_request(state, resolved_request).await?;
        let runtime = start_time.elapsed().as_millis() as u32;
        let actual = ResultData::from_response(req_response).await;

        let request = RequestDetails {
            headers: failure_headers
                .iter()
                .map(|h| http::Header::new(h.0.clone(), h.1.clone()))
                .collect(),
            url: failure_url.to_string(),
            method: failure_method,
            body: failure_body.unwrap_or(serde_json::Value::Null),
        };

        let details = ResultDetails {
            request,
            expected,
            actual,
            compare_request: None,
            compare_actual: None,
        };

        let result = process_response(counter, StageType::Cleanup, runtime, details, &Vec::new());
        counter += 1;
        results.push(result);
    }

    if let Some(request) = &td.cleanup.always {
        debug!("execute cleanup request");
        let req_method = request.method.as_method();
        let req_url = &td.get_url(iteration, &request.url, &request.params, &td.variables);
        let req_headers = td.get_cleanup_request_headers(iteration);
        let req_body = td.get_body(request, &td.variables, iteration);
        let resolved_request = test::definition::ResolvedRequest::new(
            req_url.clone(),
            req_method.clone(),
            req_headers.clone(),
            req_body.clone(),
        );

        let expected = ResultData::from_request(None);
        let start_time = Instant::now();
        let req_response = process_request(state, resolved_request).await?;
        let runtime = start_time.elapsed().as_millis() as u32;
        let actual = ResultData::from_response(req_response).await;

        let request = RequestDetails {
            headers: req_headers
                .iter()
                .map(|h| http::Header::new(h.0.clone(), h.1.clone()))
                .collect(),
            url: req_url.to_string(),
            method: req_method,
            body: req_body.unwrap_or(serde_json::Value::Null),
        };

        let details = ResultDetails {
            request,
            expected,
            actual,
            compare_request: None,
            compare_actual: None,
        };

        let result = process_response(counter, StageType::Cleanup, runtime, details, &Vec::new());
        results.push(result);
    }

    Ok((true, results))
}

async fn validate_stage(
    state: &mut State,
    td: &test::Definition,
    stage: &definition::StageDescriptor,
    stage_index: usize,
    iteration: u32,
) -> Result<StageResult, Box<dyn Error + Send + Sync>> {
    debug!("execute stage request");

    let req_method = stage.request.method.as_method();
    let req_url = &td.get_url(
        iteration,
        &stage.request.url,
        &stage.request.params,
        &[&stage.variables[..], &td.variables[..]].concat(),
    );
    let req_headers = td.get_headers(&stage.request.headers, iteration);
    let req_body = td.get_body(
        &stage.request,
        &[&stage.variables[..], &td.variables[..]].concat(),
        iteration,
    );

    let resolved_request = test::definition::ResolvedRequest::new(
        req_url.clone(),
        req_method.clone(),
        req_headers.clone(),
        req_body.clone(),
    );
    debug!("executing test stage: {}", req_url);
    let expected = ResultData::from_request(stage.response.clone());
    let request = RequestDetails {
        headers: req_headers
            .iter()
            .map(|h| http::Header::new(h.0.clone(), h.1.clone()))
            .collect(),
        url: req_url.to_string(),
        method: req_method,
        body: req_body.unwrap_or(serde_json::Value::Null),
    };
    let mut compare_response_opt = None;
    let mut compare_request = None;

    let start_time = Instant::now();
    let req_response = process_request(state, resolved_request).await?;

    if let Some(compare) = &stage.compare {
        debug!("execute stage comparison");
        let params = stage.get_compare_parameters();

        let compare_method = compare.method.as_method();
        let compare_url = &td.get_url(
            iteration,
            &compare.url,
            &params,
            &[&stage.variables[..], &td.variables[..]].concat(),
        );
        let compare_headers = td.get_stage_compare_headers(stage_index, iteration);
        let compare_body = td.get_compare_body(
            compare,
            &[&stage.variables[..], &td.variables[..]].concat(),
            iteration,
        );

        let resolved_compare_request = test::definition::ResolvedRequest::new(
            compare_url.clone(),
            compare_method.clone(),
            compare_headers.clone(),
            compare_body.clone(),
        );

        compare_request = Some(RequestDetails {
            headers: compare_headers
                .iter()
                .map(|h| http::Header::new(h.0.clone(), h.1.clone()))
                .collect(),
            url: compare_url.to_string(),
            method: compare_method,
            body: compare_body.unwrap_or(serde_json::Value::Null),
        });

        compare_response_opt = Some(process_request(state, resolved_compare_request).await?);
    }

    let runtime = start_time.elapsed().as_millis() as u32;
    let actual = ResultData::from_response(req_response).await;
    let mut compare_actual = None;

    if let Some(compare_response) = compare_response_opt {
        compare_actual = ResultData::from_response(compare_response).await;
    }

    let details = ResultDetails {
        request,
        expected,
        actual,
        compare_request,
        compare_actual,
    };

    let result = process_response(
        stage_index as u32,
        StageType::Normal,
        runtime,
        details,
        &stage.response.clone().map_or(Vec::new(), |r| r.ignore),
    );

    // extract variables and add them to the state
    if let Some(r) = &stage.response {
        if let Some(a) = &result.details.actual {
            for v in &r.extract {
                match extract_json(&v.field, 0, a.body.clone()) {
                    Ok(result) => {
                        let converted_result = match result {
                            serde_json::Value::Bool(b) => b.to_string(),
                            serde_json::Value::Number(n) => n.to_string(),
                            serde_json::Value::String(s) => s.to_string(),
                            _ => "".to_string(),
                        };
                        state.variables.insert(v.name.clone(), converted_result);
                    }
                    Err(error) => {
                        error!("no json result found: {}", error);
                    }
                }
            }
        }
    }

    Ok(result)
}

fn http_request_from_test_spec(
    variables: &HashMap<String, String>,
    resolved_request: test::definition::ResolvedRequest,
) -> Result<Request<Body>, Box<dyn Error + Send + Sync>> {
    let vars: Vec<(String, &String)> = variables
        .iter()
        .map(|(k, v)| (format!("${{{}}}", k), v))
        .collect();

    //Where all can we resolve variables? May be worth making an external function
    let variable_resolver = |variable: String| -> String {
        vars.iter().fold(variable, |acc, (var_name, var_value)| {
            acc.replace(var_name, *var_value)
        })
    };

    return Url::parse(&resolved_request.url)
        .map_err(|e| Box::<dyn Error + Send + Sync>::from(format!("invalid request url: {}", e)))
        .and_then(|url| {
            let builder = Request::builder()
                .uri(url.as_str())
                .method(resolved_request.method.to_hyper())
                .header("Content-Type", HeaderValue::from_static("application/json"));
            return resolved_request
                .headers
                .iter()
                .fold(builder, |builder, (k, v)| {
                    builder.header(k, variable_resolver(v.clone()))
                })
                .body(
                    resolved_request
                        .body
                        .map(|b| Body::from(serde_json::to_string(&b).unwrap()))
                        .unwrap_or(Body::empty()),
                )
                .map_err(|e| Box::from(format!("bad request result: {}", e)));
        });
}

async fn process_request(
    state: &State,
    resolved_request: test::definition::ResolvedRequest,
) -> Result<hyper::Response<Body>, Box<dyn Error + Send + Sync>> {
    let client = Client::builder().build::<_, Body>(HttpsConnector::new());
    debug!("url({})", resolved_request.url);

    return match http_request_from_test_spec(&state.variables, resolved_request) {
        Ok(req) => Ok(client.request(req).await?),
        Err(error) => Err(Box::from(format!("bad request result: {}", error))),
    };
}

fn validate_dry_run(
    state: &State,
    td: &test::Definition,
    iteration: u32,
) -> Result<bool, Box<dyn Error + Send + Sync>> {
    // construct request block

    if let Some(setup) = &td.setup {
        let setup_method = setup.request.method.as_method();
        let setup_url = &td.get_url(
            iteration,
            &setup.request.url,
            &setup.request.params,
            &td.variables,
        );
        let setup_headers = td.get_setup_request_headers(iteration);
        let setup_body = td.get_body(&setup.request, &td.variables, iteration);
        info!("setup: {} {}\n", setup_method, setup_url);
        if !setup_headers.is_empty() {
            info!("setup_headers:\n");
            for (key, value) in setup_headers.iter() {
                info!("-- {}: {}\n", key, value);
            }
        }

        if let Some(body) = setup_body {
            info!("setup_body: {}\n", body);
        }

        if let Some(r) = &setup.response {
            // compare to response definition
            if let Some(setup_response_status) = r.status {
                info!(
                    "validate setup_response_status with defined_status: {}\n",
                    setup_response_status
                );
            }

            for v in &r.extract {
                info!(
                    "attempt to extract value from response: {} = valueOf({})\n",
                    v.name, v.field
                );
            }

            if !r.ignore.is_empty() {
                info!("prune fields from setup_response_body\n");
                for i in r.ignore.iter() {
                    info!("filter: {}\n", i);
                }
            }

            if let Some(b) = &r.body {
                if !r.ignore.is_empty() {
                    info!(
                        "validate filtered setup_response_body matches defined body: {}\n",
                        b.data
                    );
                } else {
                    info!(
                        "validate setup_response_body matches defined body: {}\n",
                        b.data
                    );
                }
            }
        }
    }

    for (stage_index, stage) in td.stages.iter().enumerate() {
        let stage_method = stage.request.method.as_method();
        let stage_url = &td.get_url(
            iteration,
            &stage.request.url,
            &stage.request.params,
            &[&stage.variables[..], &td.variables[..]].concat(),
        );
        let stage_headers = td.get_headers(&stage.request.headers, iteration);
        let stage_body = td.get_body(
            &stage.request,
            &[&stage.variables[..], &td.variables[..]].concat(),
            iteration,
        );
        info!(
            "stage {}: {} {}\n",
            stage_index + 1,
            stage_method,
            stage_url
        );
        if !stage_headers.is_empty() {
            info!("headers:\n");
            for (key, value) in stage_headers.iter() {
                info!("-- {}: {}\n", key, value);
            }
        }

        if let Some(body) = stage_body {
            info!("body: {}\n", body);
        }

        if let Some(r) = &stage.response {
            // compare to response definition
            if let Some(stage_response_status) = r.status {
                info!(
                    "validate response_status with defined_status: {}\n",
                    stage_response_status
                );
            }

            for v in &r.extract {
                info!(
                    "attempt to extract value from response: {} = valueOf({})\n",
                    v.name, v.field
                );
            }

            if !r.ignore.is_empty() {
                info!("prune fields from response_body\n");
                for i in r.ignore.iter() {
                    info!("filter: {}\n", i);
                }
            }

            if let Some(b) = &r.body {
                if !r.ignore.is_empty() {
                    info!(
                        "validate filtered response_body matches defined body: {}\n",
                        b.data
                    );
                } else {
                    info!("validate response_body matches defined body: {}\n", b.data);
                }
            }
        }

        if let Some(stage_compare) = &stage.compare {
            // construct compare block
            let params = stage.get_compare_parameters();

            let compare_url = &td.get_url(
                iteration,
                &stage_compare.url,
                &params,
                &[&stage.variables[..], &td.variables[..]].concat(),
            );

            match Url::parse(compare_url) {
                Ok(_) => {}
                Err(error) => {
                    return Err(Box::from(format!("invalid stage compare url: {}", error)));
                }
            }

            let stage_compare_method = &stage_compare.method.as_method().to_string();
            let mut stage_compare_headers = HashMap::new();

            for header in td.get_stage_compare_headers(stage_index, iteration) {
                let mut header_value: String = header.1;

                for gv in state.variables.iter() {
                    let key_search = format!("${{{}}}", gv.0);
                    header_value = header_value.replace(&key_search, gv.1);
                }

                stage_compare_headers.insert(header.0, header_value);
            }

            let stage_compare_body = match &stage_compare.body {
                Some(b) => {
                    stage_compare_headers
                        .insert("Content-Type".to_string(), "application/json".to_string());
                    match serde_json::to_string(b) {
                        Ok(body) => Some(body),
                        Err(_) => None,
                    }
                }
                None => None,
            };

            info!("comparison mode\n");
            info!(
                "compare_request: {} {}\n",
                stage_compare_method, compare_url
            );

            if !stage_compare_headers.is_empty() {
                info!("compare_headers:\n");
                for (key, value) in stage_compare_headers.iter() {
                    info!("-- {}: {}\n", key, value);
                }
            }

            if let Some(body) = stage_compare_body {
                info!("compare_body: {}", body);
            }

            // compare to comparison response
            info!("validate request_status_code matches compare_request_status_code\n");

            if let Some(r) = &stage.response {
                if !r.ignore.is_empty() {
                    info!("prune fields from compare_response_body\n");
                    for i in r.ignore.iter() {
                        info!("filter: {}\n", i);
                    }
                    info!(
                        "validate filtered response_body matches filtered compare_response_body\n"
                    );
                } else {
                    info!("validate response_body matches compare_response_body\n");
                }
            } else {
                info!("validate response_body matches compare_response_body\n");
            }
        }
    }

    if let Some(onsuccess) = &td.cleanup.onsuccess {
        info!("when test successful, run onsuccess request:\n");
        let onsuccess_method = onsuccess.method.as_method();
        let onsuccess_url =
            &td.get_url(iteration, &onsuccess.url, &onsuccess.params, &td.variables);
        let onsuccess_headers = td.get_setup_request_headers(iteration);
        let onsuccess_body = td.get_body(onsuccess, &td.variables, iteration);
        info!("onsuccess: {} {}\n", onsuccess_method, onsuccess_url);
        if !onsuccess_headers.is_empty() {
            info!("onsuccess_headers:\n");
            for (key, value) in onsuccess_headers.iter() {
                info!("-- {}: {}\n", key, value);
            }
        }

        if let Some(body) = onsuccess_body {
            info!("onsuccess_body: {}\n", body);
        }
    }

    if let Some(onfailure) = &td.cleanup.onfailure {
        info!("when test fails, run onfailure request:\n");
        let onfailure_method = onfailure.method.as_method();
        let onfailure_url =
            &td.get_url(iteration, &onfailure.url, &onfailure.params, &td.variables);
        let onfailure_headers = td.get_setup_request_headers(iteration);
        let onfailure_body = td.get_body(onfailure, &td.variables, iteration);
        info!("onfailure: {} {}\n", onfailure_method, onfailure_url);
        if !onfailure_headers.is_empty() {
            info!("onfailure_headers:\n");
            for (key, value) in onfailure_headers.iter() {
                info!("-- {}: {}\n", key, value);
            }
        }

        if let Some(body) = onfailure_body {
            info!("onfailure_body: {}\n", body);
        }
    }

    if let Some(request) = &td.cleanup.always {
        info!("run cleanup requests:\n");
        let cleanup_method = request.method.as_method();
        let cleanup_url = &td.get_url(iteration, &request.url, &request.params, &td.variables);
        let cleanup_headers = td.get_setup_request_headers(iteration);
        let cleanup_body = td.get_body(request, &td.variables, iteration);
        info!("cleanup: {} {}\n", cleanup_method, cleanup_url);
        if !cleanup_headers.is_empty() {
            info!("cleanup_headers:\n");
            for (key, value) in cleanup_headers.iter() {
                info!("-- {}: {}\n", key, value);
            }
        }

        if let Some(body) = cleanup_body {
            info!("cleanup_body: {}\n", body);
        }
    }

    Ok(true)
}

#[cfg(test)]
mod tests {
    use std::any::Any;

    use self::test::definition::ResolvedRequest;

    use super::*;
    use adjacent_pair_iterator::AdjacentPairIterator;
<<<<<<< HEAD
    use hyper::Method;

    #[test]
    fn http_request_from_test_spec_post() {
        let mut vars = HashMap::new();
        vars.insert("MY_VARIABLE".to_string(), "foo".to_string());
        vars.insert("MY_VARIABLE2".to_string(), "bar".to_string());

        let body = serde_json::json!({ "an": "object" });
        let res = http_request_from_test_spec(
            &vars,
            ResolvedRequest::new(
                "https://google.com".to_string(),
                http::Verb::Post.as_method(),
                vec![(
                    "header".to_string(),
                    "${MY_VARIABLE}-${MY_VARIABLE2}".to_string(),
                )],
                Some(body),
            ),
        );
        let expected: Request<()> = Request::default();
        assert_ne!(expected.type_id(), res.as_ref().unwrap().body().type_id());

        assert_eq!(2, res.as_ref().unwrap().headers().len());

        assert_eq!(
            "foo-bar",
            res.as_ref().unwrap().headers().get("header").unwrap()
        );
    }
=======
>>>>>>> abf53959

    fn construct_definition_for_dependency_graph(
        name: &str,
        requires: Option<String>,
    ) -> test::Definition {
        test::Definition {
            name: Some(name.to_string()),
            id: String::from("id"),
            environment: None,
            requires: requires,
            tags: vec![String::from("myTag"), String::from("myTag2")],
            iterate: 0,
            variables: Vec::new(),
            global_variables: Vec::new(),
            stages: Vec::new(),
            setup: None,
            cleanup: definition::CleanupDescriptor {
                onsuccess: None,
                onfailure: None,
                always: None,
            },
        }
    }

    #[test]
    fn no_dependencies_is_one_execution_node() {
        let defs = vec!["A", "B", "C", "D"]
            .into_iter()
            .map(|name| construct_definition_for_dependency_graph(name, None))
            .collect();
<<<<<<< HEAD

        let actual = construct_test_execution_graph_v2(
            defs,
            vec![construct_definition_for_dependency_graph("E", None)],
        );
        assert_eq!(1, actual.len());
        assert_eq!(4, actual.get(0).unwrap().len());
    }

    #[test]
    fn one_root_dependency_is_two_execution_nodes() {
        let mut defs = vec!["A", "B", "C", "D"]
            .into_iter()
            .map(|name| construct_definition_for_dependency_graph(name, Some("Parent".to_string())))
            .collect::<Vec<Definition>>();

        defs.push(construct_definition_for_dependency_graph("Parent", None));

        let actual = construct_test_execution_graph_v2(
            defs,
            vec![construct_definition_for_dependency_graph("E", None)],
        );

=======

        let actual = construct_test_execution_graph_v2(
            defs,
            vec![construct_definition_for_dependency_graph("E", None)],
        );
        assert_eq!(1, actual.len());
        assert_eq!(4, actual.get(0).unwrap().len());
    }

    #[test]
    fn one_root_dependency_is_two_execution_nodes() {
        let mut defs = vec!["A", "B", "C", "D"]
            .into_iter()
            .map(|name| construct_definition_for_dependency_graph(name, Some("Parent".to_string())))
            .collect::<Vec<Definition>>();

        defs.push(construct_definition_for_dependency_graph("Parent", None));

        let actual = construct_test_execution_graph_v2(
            defs,
            vec![construct_definition_for_dependency_graph("E", None)],
        );

>>>>>>> abf53959
        assert_eq!(2, actual.len());
        assert_eq!(1, actual.get(0).unwrap().len());
        assert_eq!(
            "Parent",
            actual.get(0).unwrap().get(0).unwrap().name.clone().unwrap()
        );
        assert_eq!(4, actual.get(1).unwrap().len());
    }

    #[test]
    fn straight_line_dependency_is_node_chain() {
        let defs = vec!["A", "B", "C", "D"]
            .adjacent_pairs()
            .into_iter()
            .enumerate()
            .map(|(pos, (fst, snd))| {
                let mut res: Vec<Definition> = Vec::new();
                if pos == 0 {
                    res.push(construct_definition_for_dependency_graph(fst, None));
                }

                res.push(construct_definition_for_dependency_graph(
                    snd,
                    Some(fst.to_string()),
                ));

                return res;
            })
            .flatten()
            .collect::<Vec<Definition>>();

        let actual = construct_test_execution_graph_v2(defs, Vec::new());

        assert_eq!(4, actual.len());
    }

    fn default_definition_for_filtering() -> test::Definition {
        test::Definition {
            name: None,
            id: String::from("id"),
            environment: None,
            requires: None,
            tags: vec![String::from("myTag"), String::from("myTag2")],
            iterate: 0,
            variables: Vec::new(),
            global_variables: Vec::new(),
            stages: Vec::new(),
            setup: None,
            cleanup: definition::CleanupDescriptor {
                onsuccess: None,
                onfailure: None,
                always: None,
            },
        }
    }

    #[test]
    fn or_filter_not_exists() {
        let test_definition = default_definition_for_filtering();
        let tags = vec![String::from("nonexistant")];
        let tag_mode = TagMode::AND;
        assert_eq!(
            true,
            ignored_due_to_tag_filter(&test_definition, &tags, &tag_mode)
        );
    }

    #[test]
    fn or_filter_exists() {
        let test_definition = default_definition_for_filtering();
        let tags = vec![String::from("myTag")];
        let tag_mode = TagMode::AND;
        assert_eq!(
            false,
            ignored_due_to_tag_filter(&test_definition, &tags, &tag_mode)
        );
    }

    #[test]
    fn and_filter_not_exists() {
        let test_definition = default_definition_for_filtering();
        let tags = vec![String::from("nonexistant")];
        let tag_mode = TagMode::AND;
        assert_eq!(
            true,
            ignored_due_to_tag_filter(&test_definition, &tags, &tag_mode)
        );
    }

    #[test]
    fn and_filter_partial_match() {
        let test_definition = default_definition_for_filtering();
        let tags = vec![String::from("myTag"), String::from("nonexistant")];
        let tag_mode = TagMode::AND;
        assert_eq!(
            true,
            ignored_due_to_tag_filter(&test_definition, &tags, &tag_mode)
        );
    }

    #[test]
    fn and_filter_match() {
        let test_definition = default_definition_for_filtering();
        let tags = vec![String::from("myTag"), String::from("myTag2")];
        let tag_mode = TagMode::AND;
        assert_eq!(
            false,
            ignored_due_to_tag_filter(&test_definition, &tags, &tag_mode)
        );
    }

    #[test]
    fn and_filter_exists() {
        let test_definition = default_definition_for_filtering();
        let tags = vec![String::from("myTag")];
        let tag_mode = TagMode::AND;
        assert_eq!(
            false,
            ignored_due_to_tag_filter(&test_definition, &tags, &tag_mode)
        );
    }
} //mod tests<|MERGE_RESOLUTION|>--- conflicted
+++ resolved
@@ -16,10 +16,8 @@
 use serde::Serialize;
 use serde_json::Value;
 use std::collections::{HashMap, HashSet};
-use std::env::var;
 use std::error::Error;
 use std::fmt;
-use std::ops::Deref;
 use std::time::Instant;
 use std::vec;
 use url::Url;
@@ -244,11 +242,7 @@
     };
     let start_time = Instant::now();
 
-<<<<<<< HEAD
-    for (i, test) in tests.into_iter().flatten().enumerate() {
-=======
     for (i, test) in flattened_tests.into_iter().enumerate() {
->>>>>>> abf53959
         let mut test_result: Vec<Result<(bool, Vec<StageResult>), Box<dyn Error + Send + Sync>>> =
             Vec::new();
         let test_name = test.name.clone().unwrap_or(format!("Test{}", i + 1));
@@ -1597,8 +1591,6 @@
 
     use super::*;
     use adjacent_pair_iterator::AdjacentPairIterator;
-<<<<<<< HEAD
-    use hyper::Method;
 
     #[test]
     fn http_request_from_test_spec_post() {
@@ -1629,8 +1621,6 @@
             res.as_ref().unwrap().headers().get("header").unwrap()
         );
     }
-=======
->>>>>>> abf53959
 
     fn construct_definition_for_dependency_graph(
         name: &str,
@@ -1661,7 +1651,6 @@
             .into_iter()
             .map(|name| construct_definition_for_dependency_graph(name, None))
             .collect();
-<<<<<<< HEAD
 
         let actual = construct_test_execution_graph_v2(
             defs,
@@ -1685,31 +1674,6 @@
             vec![construct_definition_for_dependency_graph("E", None)],
         );
 
-=======
-
-        let actual = construct_test_execution_graph_v2(
-            defs,
-            vec![construct_definition_for_dependency_graph("E", None)],
-        );
-        assert_eq!(1, actual.len());
-        assert_eq!(4, actual.get(0).unwrap().len());
-    }
-
-    #[test]
-    fn one_root_dependency_is_two_execution_nodes() {
-        let mut defs = vec!["A", "B", "C", "D"]
-            .into_iter()
-            .map(|name| construct_definition_for_dependency_graph(name, Some("Parent".to_string())))
-            .collect::<Vec<Definition>>();
-
-        defs.push(construct_definition_for_dependency_graph("Parent", None));
-
-        let actual = construct_test_execution_graph_v2(
-            defs,
-            vec![construct_definition_for_dependency_graph("E", None)],
-        );
-
->>>>>>> abf53959
         assert_eq!(2, actual.len());
         assert_eq!(1, actual.get(0).unwrap().len());
         assert_eq!(
