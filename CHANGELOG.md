--- conflicted
+++ resolved
@@ -1,8 +1,6 @@
 Next (Version determined when release is cut)
 =====
 
-<<<<<<< HEAD
-=======
 0.6.1
 =====
 
@@ -25,31 +23,24 @@
 
 We don't forsee any additional breaking changes on the horizon. 
 
->>>>>>> af253587
 Bugfixes:
 * If a test is not checking response bodies, the test will no longer fail if the response body is not valid JSON.
 * If test runs are configured to exit early on failure, the telemetry session completion and console status messages now properly trigger.
 
-<<<<<<< HEAD
-=======
 Features:
 * Glob support for matching test files.
 * Variables now support loading data from files.
 * Our website is now public, which includes a new and improved docs page. Lots of documentation is on the way.
 
->>>>>>> af253587
 Changes:
 * Adjusted cargo compiler flags for release, greatly reduces release binary size.
 * Update cleanup stage definition to use "always" for the always executing request.
 * Reduce excessive use of cloning.
-<<<<<<< HEAD
-=======
 * Jikken no longer scans for test files recursively by default. You can now accomplish this via GLOB or with the `-r` CLI argument.
 * Update help contents printed to the console.
 * We've changed the format for VARIABLE injection. You now must follow the `${var}` pattern instead of the `$var$` pattern.
 * Additional unit tests and some code clean-up/refactoring. More to come.
 * Added support for HTTP Verbs to be case insensitive (all lower, all upper, or capitalized).
->>>>>>> af253587
 
 0.5.0
 =====
